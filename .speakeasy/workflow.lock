--- conflicted
+++ resolved
@@ -1,4 +1,3 @@
-<<<<<<< HEAD
 speakeasyVersion: 1.609.0
 sources:
     Outpost API:
@@ -7,17 +6,6 @@
         sourceBlobDigest: sha256:c405cfc4f2de092323a9dd68a09f7c08b563d363bce7463fc8b426d10acacf99
         tags:
             - latest
-=======
-speakeasyVersion: 1.608.0
-sources:
-    Outpost API:
-        sourceNamespace: outpost-api
-        sourceRevisionDigest: sha256:4042dbef541e06289b580460ccfb39d8f444c852e134de2245b13e1ffd43dcf3
-        sourceBlobDigest: sha256:3859f29c380e176f9382eb969cefbb9c8701875d4837ee8a9549b78bf92eebc6
-        tags:
-            - latest
-            - speakeasy-sdk-regen-1756910957
->>>>>>> 8bd23bb2
             - 0.0.1
 targets:
     outpost-go:
