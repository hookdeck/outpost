package app

import (
	"context"
	"errors"
	"os"
	"os/signal"
	"syscall"
	"time"

	"github.com/hookdeck/outpost/internal/config"
	"github.com/hookdeck/outpost/internal/idgen"
	"github.com/hookdeck/outpost/internal/infra"
	"github.com/hookdeck/outpost/internal/logging"
	"github.com/hookdeck/outpost/internal/otel"
	"github.com/hookdeck/outpost/internal/redis"
	"github.com/hookdeck/outpost/internal/services"
	"github.com/hookdeck/outpost/internal/telemetry"
	"github.com/hookdeck/outpost/internal/worker"
	"go.uber.org/zap"
)

type App struct {
	config *config.Config
	logger *logging.Logger

	// Runtime dependencies
	redisClient    redis.Cmdable
	telemetry      telemetry.Telemetry
	builder        *services.ServiceBuilder
	supervisor     *worker.WorkerSupervisor
	otelShutdown   func(context.Context) error
	installationID string
}

func New(cfg *config.Config) *App {
	return &App{
		config: cfg,
	}
}

func (a *App) Run(ctx context.Context) error {
	if err := a.PreRun(ctx); err != nil {
		return err
	}
	defer a.PostRun(ctx)

	return a.run(ctx)
}

// PreRun initializes all dependencies before starting the application
func (a *App) PreRun(ctx context.Context) error {
	if err := a.setupLogger(); err != nil {
		return err
	}
	defer func() {
		if r := recover(); r != nil {
			a.logger.Error("panic during PreRun", zap.Any("panic", r))
		}
	}()

	a.logger.Info("starting outpost",
		zap.String("config_path", a.config.ConfigFilePath()),
		zap.String("service", a.config.MustGetService().String()))

<<<<<<< HEAD
	logger.Info("starting outpost", cfg.LogConfigurationSummary()...)

	// Initialize ID generators
	logger.Debug("configuring ID generators",
		zap.String("type", cfg.IDGen.Type),
		zap.String("event_prefix", cfg.IDGen.EventPrefix),
		zap.String("destination_prefix", cfg.IDGen.DestinationPrefix),
		zap.String("delivery_prefix", cfg.IDGen.DeliveryPrefix),
		zap.String("delivery_event_prefix", cfg.IDGen.DeliveryEventPrefix))
	if err := idgen.Configure(idgen.IDGenConfig{
		Type:                cfg.IDGen.Type,
		EventPrefix:         cfg.IDGen.EventPrefix,
		DestinationPrefix:   cfg.IDGen.DestinationPrefix,
		DeliveryPrefix:      cfg.IDGen.DeliveryPrefix,
		DeliveryEventPrefix: cfg.IDGen.DeliveryEventPrefix,
	}); err != nil {
		logger.Error("failed to configure ID generators", zap.Error(err))
=======
	if a.config.DeploymentID != "" {
		a.logger.Info("deployment configured", zap.String("deployment_id", a.config.DeploymentID))
	}

	if err := a.configureIDGenerators(); err != nil {
		return err
	}

	if err := a.runMigrations(ctx); err != nil {
>>>>>>> 04f2be17
		return err
	}

	if err := a.initializeRedis(ctx); err != nil {
		return err
	}

	if err := a.initializeInfrastructure(ctx); err != nil {
		return err
	}

	if err := a.initializeTelemetry(ctx); err != nil {
		return err
	}

	if err := a.setupOpenTelemetry(ctx); err != nil {
		return err
	}

	if err := a.buildServices(ctx); err != nil {
		return err
	}

	return nil
}

// PostRun handles cleanup after application exits
func (a *App) PostRun(ctx context.Context) {
	if a.telemetry != nil {
		a.telemetry.Flush()
	}

	shutdownCtx, shutdownCancel := context.WithTimeout(context.Background(), 10*time.Second)
	defer shutdownCancel()

	if a.builder != nil {
		a.builder.Cleanup(shutdownCtx)
	}

	if a.otelShutdown != nil {
		if err := a.otelShutdown(context.Background()); err != nil {
			a.logger.Error("OpenTelemetry shutdown error", zap.Error(err))
		}
	}

	if a.logger != nil {
		a.logger.Info("outpost shutdown complete")
		a.logger.Sync()
	}
}

func (a *App) run(ctx context.Context) error {
	// Set up cancellation context
	ctx, cancel := context.WithCancel(ctx)
	defer cancel()

	// Handle sigterm and await termChan signal
	termChan := make(chan os.Signal, 1)
	signal.Notify(termChan, syscall.SIGINT, syscall.SIGTERM)

	// Run workers in goroutine
	errChan := make(chan error, 1)
	go func() {
		errChan <- a.supervisor.Run(ctx)
	}()

	// Wait for either termination signal or worker failure
	var exitErr error
	select {
	case <-termChan:
		a.logger.Info("shutdown signal received")
		cancel() // Cancel context to trigger graceful shutdown
		err := <-errChan
		// context.Canceled is expected during graceful shutdown
		if err != nil && !errors.Is(err, context.Canceled) {
			a.logger.Error("error during graceful shutdown", zap.Error(err))
			exitErr = err
		}
	case err := <-errChan:
		// Workers exited unexpectedly
		if err != nil {
			a.logger.Error("workers exited unexpectedly", zap.Error(err))
			exitErr = err
		}
	}

	return exitErr
}

func (a *App) setupLogger() error {
	logger, err := logging.NewLogger(
		logging.WithLogLevel(a.config.LogLevel),
		logging.WithAuditLog(a.config.AuditLog),
	)
	if err != nil {
		return err
	}
	a.logger = logger
	return nil
}

func (a *App) configureIDGenerators() error {
	a.logger.Debug("configuring ID generators",
		zap.String("type", a.config.IDGen.Type),
		zap.String("event_prefix", a.config.IDGen.EventPrefix),
		zap.String("destination_prefix", a.config.IDGen.DestinationPrefix),
		zap.String("delivery_prefix", a.config.IDGen.DeliveryPrefix),
		zap.String("delivery_event_prefix", a.config.IDGen.DeliveryEventPrefix))

	if err := idgen.Configure(idgen.IDGenConfig{
		Type:                a.config.IDGen.Type,
		EventPrefix:         a.config.IDGen.EventPrefix,
		DestinationPrefix:   a.config.IDGen.DestinationPrefix,
		DeliveryPrefix:      a.config.IDGen.DeliveryPrefix,
		DeliveryEventPrefix: a.config.IDGen.DeliveryEventPrefix,
	}); err != nil {
		a.logger.Error("failed to configure ID generators", zap.Error(err))
		return err
	}
	return nil
}

func (a *App) runMigrations(ctx context.Context) error {
	return runMigration(ctx, a.config, a.logger)
}

func (a *App) initializeRedis(ctx context.Context) error {
	a.logger.Debug("initializing Redis client for infrastructure")
	redisClient, err := redis.New(ctx, a.config.Redis.ToConfig())
	if err != nil {
		a.logger.Error("Redis client initialization failed", zap.Error(err))
		return err
	}
	a.redisClient = redisClient
	return nil
}

func (a *App) initializeInfrastructure(ctx context.Context) error {
	a.logger.Debug("initializing infrastructure")
	if err := infra.Init(ctx, infra.Config{
		DeliveryMQ:    a.config.MQs.ToInfraConfig("deliverymq"),
		LogMQ:         a.config.MQs.ToInfraConfig("logmq"),
		AutoProvision: a.config.MQs.AutoProvision,
	}, a.redisClient); err != nil {
		a.logger.Error("infrastructure initialization failed", zap.Error(err))
		return err
	}
	return nil
}

func (a *App) initializeTelemetry(ctx context.Context) error {
	installationID, err := getInstallation(ctx, a.redisClient, a.config.Telemetry.ToTelemetryConfig())
	if err != nil {
		return err
	}
	a.installationID = installationID

	a.telemetry = telemetry.New(a.logger, a.config.Telemetry.ToTelemetryConfig(), installationID)
	a.telemetry.Init(ctx)
	a.telemetry.ApplicationStarted(ctx, a.config.ToTelemetryApplicationInfo())
	return nil
}

func (a *App) setupOpenTelemetry(ctx context.Context) error {
	if a.config.OpenTelemetry.ToConfig() != nil {
		otelShutdown, err := otel.SetupOTelSDK(ctx, a.config.OpenTelemetry.ToConfig())
		if err != nil {
			return err
		}
		a.otelShutdown = otelShutdown
	}
	return nil
}

func (a *App) buildServices(ctx context.Context) error {
	a.logger.Debug("building services")
	builder := services.NewServiceBuilder(ctx, a.config, a.logger, a.telemetry)

	supervisor, err := builder.BuildWorkers()
	if err != nil {
		a.logger.Error("failed to build workers", zap.Error(err))
		return err
	}

	a.builder = builder
	a.supervisor = supervisor
	return nil
}<|MERGE_RESOLUTION|>--- conflicted
+++ resolved
@@ -53,45 +53,20 @@
 	if err := a.setupLogger(); err != nil {
 		return err
 	}
+
 	defer func() {
 		if r := recover(); r != nil {
 			a.logger.Error("panic during PreRun", zap.Any("panic", r))
 		}
 	}()
 
-	a.logger.Info("starting outpost",
-		zap.String("config_path", a.config.ConfigFilePath()),
-		zap.String("service", a.config.MustGetService().String()))
-
-<<<<<<< HEAD
-	logger.Info("starting outpost", cfg.LogConfigurationSummary()...)
-
-	// Initialize ID generators
-	logger.Debug("configuring ID generators",
-		zap.String("type", cfg.IDGen.Type),
-		zap.String("event_prefix", cfg.IDGen.EventPrefix),
-		zap.String("destination_prefix", cfg.IDGen.DestinationPrefix),
-		zap.String("delivery_prefix", cfg.IDGen.DeliveryPrefix),
-		zap.String("delivery_event_prefix", cfg.IDGen.DeliveryEventPrefix))
-	if err := idgen.Configure(idgen.IDGenConfig{
-		Type:                cfg.IDGen.Type,
-		EventPrefix:         cfg.IDGen.EventPrefix,
-		DestinationPrefix:   cfg.IDGen.DestinationPrefix,
-		DeliveryPrefix:      cfg.IDGen.DeliveryPrefix,
-		DeliveryEventPrefix: cfg.IDGen.DeliveryEventPrefix,
-	}); err != nil {
-		logger.Error("failed to configure ID generators", zap.Error(err))
-=======
-	if a.config.DeploymentID != "" {
-		a.logger.Info("deployment configured", zap.String("deployment_id", a.config.DeploymentID))
-	}
+	a.logger.Info("starting outpost", a.config.LogConfigurationSummary()...)
 
 	if err := a.configureIDGenerators(); err != nil {
 		return err
 	}
 
 	if err := a.runMigrations(ctx); err != nil {
->>>>>>> 04f2be17
 		return err
 	}
 
