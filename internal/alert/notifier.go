--- conflicted
+++ resolved
@@ -42,13 +42,13 @@
 	}
 }
 
-<<<<<<< HEAD
 type AlertedEvent struct {
 	ID       string                 `json:"id"`
 	Topic    string                 `json:"topic"`    // event topic
 	Metadata map[string]string      `json:"metadata"` // event metadata
 	Data     map[string]interface{} `json:"data"`     // event payload
-=======
+}
+
 type AlertDestination struct {
 	ID         string        `json:"id" redis:"id"`
 	TenantID   string        `json:"tenant_id" redis:"-"`
@@ -57,7 +57,6 @@
 	Config     models.Config `json:"config" redis:"-"`
 	CreatedAt  time.Time     `json:"created_at" redis:"created_at"`
 	DisabledAt *time.Time    `json:"disabled_at" redis:"disabled_at"`
->>>>>>> 9513a1b8
 }
 
 // ConsecutiveFailureData represents the data needed for a consecutive failure alert
@@ -66,13 +65,8 @@
 	MaxConsecutiveFailures int                    `json:"max_consecutive_failures"`
 	ConsecutiveFailures    int                    `json:"consecutive_failures"`
 	WillDisable            bool                   `json:"will_disable"`
-<<<<<<< HEAD
-	Destination            *models.Destination    `json:"destination"`
-	Data                   map[string]interface{} `json:"data"` // alert data, i.e. error message, etc.
-=======
 	Destination            *AlertDestination      `json:"destination"`
 	Data                   map[string]interface{} `json:"data"`
->>>>>>> 9513a1b8
 }
 
 // ConsecutiveFailureAlert represents an alert for consecutive failures
