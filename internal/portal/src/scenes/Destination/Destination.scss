.header-container {
  display: flex;
  align-items: center;
  gap: var(--spacing-6);

  &__icon {
    display: flex;
    align-items: center;
    justify-content: center;
    padding: var(--spacing-4);
    background: linear-gradient(
        180deg,
        rgba(0, 0, 0, 0) 0%,
        rgba(0, 0, 0, 0.08) 100%
      ),
      var(--colors-background-neutral-2);
    background-color: var(--colors-background-neutral-2);
    border-radius: var(--radius-m);
    box-shadow: var(--colors-shadow-button);

    svg {
      width: 24px;
      height: 24px;
    }
  }

  &__content {
    h1,
    p {
      margin: 0;
    }

    p {
      display: flex;
      align-items: center;
      gap: var(--spacing-1);
    }
  }
}

.tabs-container {
  margin-top: 24px;
  border-bottom: 1px solid var(--colors-outline-neutral);
}

.tabs {
  display: flex;
  gap: var(--spacing-4);
}

.tab {
  padding: var(--spacing-2) var(--spacing-3);
  padding-bottom: var(--spacing-3);
  font-size: var(--font-size-m);
  font-weight: 500;
  color: var(--colors-foreground-neutral-3);
  text-decoration: none;
  border-bottom: 2px solid transparent;

  &:hover {
    color: var(--colors-foreground-neutral);
  }

  &--active {
    color: var(--colors-foreground-neutral);
    border-bottom-color: var(--colors-foreground-neutral);
  }
}

.content-container {
  h2 {
    margin-top: var(--spacing-6);
    margin-bottom: var(--spacing-4);
  }
  ul {
    list-style: none;
    padding: 0;
    display: flex;
    flex-direction: column;
    gap: var(--spacing-3);

    li {
      display: flex;
      align-items: flex-start;

      > span:first-child {
        width: 200px;
        min-width: 200px;
        color: var(--colors-foreground-neutral-2);
      }

      > span:last-child {
        display: flex;
        align-items: center;
        gap: var(--spacing-1);
      }
    }
  }
}

<<<<<<< HEAD
.filter-container {
  margin-top: var(--spacing-12);

  h2 {
    margin-top: 0;
    margin-bottom: var(--spacing-4);
  }

  .filter-json {
    margin: 0;
    padding: var(--spacing-4);
    background: var(--colors-background-neutral-2);
    border-radius: var(--radius-m);
    border: 1px solid var(--colors-outline-neutral);
    overflow-x: auto;
    white-space: pre;
=======
.content-container ul li.key-value-field {
  > span:last-child {
    display: flex;
    flex-direction: column;
    align-items: flex-start;
    gap: var(--spacing-1);
>>>>>>> bf3be2d7
  }
}

.metrics-container {
  margin-top: var(--spacing-14);
  margin-bottom: var(--spacing-14);

  h2 {
    margin-top: 0;
    margin-bottom: var(--spacing-4);
  }

  &__metrics {
    display: flex;
    gap: var(--spacing-6);
  }

  &__metric {
    border: 1px solid var(--colors-outline-neutral);
    height: 348px;
    width: 100%;
    background: var(--colors-background);
    border-radius: var(--radius-m);
    padding: var(--spacing-6);
  }
}<|MERGE_RESOLUTION|>--- conflicted
+++ resolved
@@ -98,7 +98,6 @@
   }
 }
 
-<<<<<<< HEAD
 .filter-container {
   margin-top: var(--spacing-12);
 
@@ -115,14 +114,15 @@
     border: 1px solid var(--colors-outline-neutral);
     overflow-x: auto;
     white-space: pre;
-=======
+  }
+}
+
 .content-container ul li.key-value-field {
   > span:last-child {
     display: flex;
     flex-direction: column;
     align-items: flex-start;
     gap: var(--spacing-1);
->>>>>>> bf3be2d7
   }
 }
 
