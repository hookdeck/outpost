--- conflicted
+++ resolved
@@ -52,7 +52,6 @@
     }
   };
 
-<<<<<<< HEAD
   useEffect(() => {
     if (
       lastUnlockedSensitiveField &&
@@ -62,8 +61,6 @@
     }
   }, [lastUnlockedSensitiveField]);
 
-=======
->>>>>>> 9bd012ee
   return (
     <>
       {type.instructions && (
