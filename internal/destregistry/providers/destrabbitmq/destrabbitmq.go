package destrabbitmq

import (
	"context"
	"encoding/json"
	"fmt"
	"strings"
	"sync"

	"github.com/hookdeck/outpost/internal/destregistry"
	"github.com/hookdeck/outpost/internal/destregistry/metadata"
	"github.com/hookdeck/outpost/internal/models"
	"github.com/rabbitmq/amqp091-go"
)

type RabbitMQDestination struct {
	*destregistry.BaseProvider
}

type RabbitMQDestinationConfig struct {
	ServerURL string // TODO: consider renaming
	Exchange  string
	UseTLS    bool
}

type RabbitMQDestinationCredentials struct {
	Username string
	Password string
}

var _ destregistry.Provider = (*RabbitMQDestination)(nil)

func New(loader metadata.MetadataLoader) (*RabbitMQDestination, error) {
	base, err := destregistry.NewBaseProvider(loader, "rabbitmq")
	if err != nil {
		return nil, err
	}
	return &RabbitMQDestination{BaseProvider: base}, nil
}

func (d *RabbitMQDestination) Validate(ctx context.Context, destination *models.Destination) error {
	if err := d.BaseProvider.Validate(ctx, destination); err != nil {
		return err
	}

	// Validate TLS config if provided
	if tlsStr, ok := destination.Config["tls"]; ok {
		if tlsStr != "on" && tlsStr != "true" && tlsStr != "false" {
			return destregistry.NewErrDestinationValidation([]destregistry.ValidationErrorDetail{
				{
					Field: "config.tls",
					Type:  "invalid",
				},
			})
		}
	}

	return nil
}

func (d *RabbitMQDestination) CreatePublisher(ctx context.Context, destination *models.Destination) (destregistry.Publisher, error) {
	config, credentials, err := d.resolveMetadata(ctx, destination)
	if err != nil {
		return nil, err
	}
	return &RabbitMQPublisher{
		BasePublisher: &destregistry.BasePublisher{},
		url:           rabbitURL(config, credentials),
		exchange:      config.Exchange,
	}, nil
}

func (d *RabbitMQDestination) resolveMetadata(ctx context.Context, destination *models.Destination) (*RabbitMQDestinationConfig, *RabbitMQDestinationCredentials, error) {
	if err := d.Validate(ctx, destination); err != nil {
		return nil, nil, err
	}

	useTLS := false // default to false if omitted
	if tlsStr, ok := destination.Config["tls"]; ok {
		useTLS = tlsStr == "true" || tlsStr == "on"
	}

	return &RabbitMQDestinationConfig{
			ServerURL: destination.Config["server_url"],
			Exchange:  destination.Config["exchange"],
			UseTLS:    useTLS,
		}, &RabbitMQDestinationCredentials{
			Username: destination.Credentials["username"],
			Password: destination.Credentials["password"],
		}, nil
}

// Preprocess sets the default TLS value to "true" if not provided
func (d *RabbitMQDestination) Preprocess(newDestination *models.Destination, originalDestination *models.Destination, opts *destregistry.PreprocessDestinationOpts) error {
	if newDestination.Config == nil {
		return nil
	}
	if newDestination.Config["tls"] == "on" {
		newDestination.Config["tls"] = "true"
	} else if newDestination.Config["tls"] == "" {
		newDestination.Config["tls"] = "false" // default to false if omitted
	}
	if _, _, err := d.resolveMetadata(context.Background(), newDestination); err != nil {
		return err
	}
	return nil
}

// AMQPChannel is an interface that defines the methods we need from amqp091.Channel
// This is exported so that tests can implement this interface
type AMQPChannel interface {
	PublishWithContext(ctx context.Context, exchange, key string, mandatory, immediate bool, msg amqp091.Publishing) error
	Close() error
	IsClosed() bool
}

// AMQPConnection is an interface that defines the methods we need from amqp091.Connection for testing
type AMQPConnection interface {
	Close() error
	IsClosed() bool
}

type RabbitMQPublisher struct {
	*destregistry.BasePublisher
	url      string
	exchange string
<<<<<<< HEAD
	conn     AMQPConnection
	channel  AMQPChannel
=======
	conn     *amqp091.Connection
	channel  *amqp091.Channel
>>>>>>> 4a2667a6
	mu       sync.Mutex
}

func (p *RabbitMQPublisher) Close() error {
	p.BasePublisher.StartClose()

	p.mu.Lock()
	defer p.mu.Unlock()

	if p.channel != nil {
		p.channel.Close()
	}
	if p.conn != nil {
		p.conn.Close()
	}
	return nil
}

func (p *RabbitMQPublisher) Publish(ctx context.Context, event *models.Event) (*destregistry.Delivery, error) {
	if err := p.BasePublisher.StartPublish(); err != nil {
		return nil, err
	}
	defer p.BasePublisher.FinishPublish()

	// Ensure we have a valid connection
	if err := p.ensureConnection(ctx); err != nil {
		return nil, destregistry.NewErrDestinationPublishAttempt(err, "rabbitmq", map[string]interface{}{
			"error":   "connection_failed",
			"message": err.Error(),
		})
	}

	dataBytes, err := json.Marshal(event.Data)
	if err != nil {
		return nil, err
	}

	headers := make(amqp091.Table)
	for k, v := range event.Metadata {
		headers[k] = v
	}

	if err := p.channel.PublishWithContext(ctx,
		p.exchange,  // exchange
		event.Topic, // routing key
		false,       // mandatory
		false,       // immediate
		amqp091.Publishing{
			ContentType: "application/json",
			Headers:     headers,
			Body:        []byte(dataBytes),
		},
	); err != nil {
		return &destregistry.Delivery{
				Status: "failed",
				Code:   "ERR",
				Response: map[string]interface{}{
					"error": err.Error(),
				},
			}, destregistry.NewErrDestinationPublishAttempt(err, "rabbitmq", map[string]interface{}{
				"error":   "publish_failed",
				"message": err.Error(),
			})
	}

	return &destregistry.Delivery{
		Status:   "success",
		Code:     "OK",
		Response: map[string]interface{}{},
	}, nil
}

func (p *RabbitMQPublisher) ensureConnection(_ context.Context) error {
	p.mu.Lock()
	defer p.mu.Unlock()

	if p.conn != nil && !p.conn.IsClosed() && p.channel != nil && !p.channel.IsClosed() {
		return nil
	}

	// Create new connection
	conn, err := amqp091.Dial(p.url)
	if err != nil {
		return fmt.Errorf("failed to connect to RabbitMQ: %w", err)
	}

	// Create channel
	channel, err := conn.Channel()
	if err != nil {
		conn.Close()
		return fmt.Errorf("failed to create channel: %w", err)
	}

	// Update connection and channel
	if p.conn != nil {
		p.conn.Close()
	}
	if p.channel != nil {
		p.channel.Close()
	}
	p.conn = conn
	p.channel = channel

	return nil
}

func rabbitURL(config *RabbitMQDestinationConfig, credentials *RabbitMQDestinationCredentials) string {
	scheme := "amqp"
	if config.UseTLS {
		scheme = "amqps"
	}
	return fmt.Sprintf("%s://%s:%s@%s", scheme, credentials.Username, credentials.Password, config.ServerURL)
}

// ===== TEST HELPERS =====

func (p *RabbitMQPublisher) GetConnection() AMQPConnection {
	p.mu.Lock()
	defer p.mu.Unlock()
	return p.conn
}

func (p *RabbitMQPublisher) ForceConnectionClose() {
	p.mu.Lock()
	defer p.mu.Unlock()
	if p.conn != nil {
		p.conn.Close()
	}
}

// SetupForTesting sets both the connection and channel for testing purposes
func (p *RabbitMQPublisher) SetupForTesting(conn AMQPConnection, channel AMQPChannel) {
	p.mu.Lock()
	defer p.mu.Unlock()
	p.conn = conn
	p.channel = channel
}

func (d *RabbitMQDestination) ComputeTarget(destination *models.Destination) string {
	exchange := destination.Config["exchange"]
	return exchange + " -> " + strings.Join(destination.Topics, ", ")
}<|MERGE_RESOLUTION|>--- conflicted
+++ resolved
@@ -106,31 +106,12 @@
 	return nil
 }
 
-// AMQPChannel is an interface that defines the methods we need from amqp091.Channel
-// This is exported so that tests can implement this interface
-type AMQPChannel interface {
-	PublishWithContext(ctx context.Context, exchange, key string, mandatory, immediate bool, msg amqp091.Publishing) error
-	Close() error
-	IsClosed() bool
-}
-
-// AMQPConnection is an interface that defines the methods we need from amqp091.Connection for testing
-type AMQPConnection interface {
-	Close() error
-	IsClosed() bool
-}
-
 type RabbitMQPublisher struct {
 	*destregistry.BasePublisher
 	url      string
 	exchange string
-<<<<<<< HEAD
-	conn     AMQPConnection
-	channel  AMQPChannel
-=======
 	conn     *amqp091.Connection
 	channel  *amqp091.Channel
->>>>>>> 4a2667a6
 	mu       sync.Mutex
 }
 
@@ -247,7 +228,7 @@
 
 // ===== TEST HELPERS =====
 
-func (p *RabbitMQPublisher) GetConnection() AMQPConnection {
+func (p *RabbitMQPublisher) GetConnection() *amqp091.Connection {
 	p.mu.Lock()
 	defer p.mu.Unlock()
 	return p.conn
@@ -259,14 +240,6 @@
 	if p.conn != nil {
 		p.conn.Close()
 	}
-}
-
-// SetupForTesting sets both the connection and channel for testing purposes
-func (p *RabbitMQPublisher) SetupForTesting(conn AMQPConnection, channel AMQPChannel) {
-	p.mu.Lock()
-	defer p.mu.Unlock()
-	p.conn = conn
-	p.channel = channel
 }
 
 func (d *RabbitMQDestination) ComputeTarget(destination *models.Destination) string {
