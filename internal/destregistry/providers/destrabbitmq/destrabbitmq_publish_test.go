package destrabbitmq_test

import (
	"context"
	"testing"

	"github.com/google/uuid"
	"github.com/hookdeck/outpost/internal/destregistry/providers/destrabbitmq"
	"github.com/hookdeck/outpost/internal/models"
	"github.com/hookdeck/outpost/internal/util/testinfra"
	"github.com/hookdeck/outpost/internal/util/testutil"
	"github.com/rabbitmq/amqp091-go"
	"github.com/stretchr/testify/assert"
	"github.com/stretchr/testify/mock"
)

// MockChannel mocks the Channel interface for testing
type MockChannel struct {
	mock.Mock
}

<<<<<<< HEAD
func (m *MockChannel) PublishWithContext(ctx context.Context, exchange, key string, mandatory, immediate bool, msg amqp091.Publishing) error {
	args := m.Called(ctx, exchange, key, mandatory, immediate, msg)
	return args.Error(0)
=======
func NewRabbitMQConsumer(serverURL, exchange string) (*RabbitMQConsumer, error) {
	consumer := &RabbitMQConsumer{
		messages: make(chan testsuite.Message, 100),
	}

	// Connect to RabbitMQ
	conn, err := amqp091.Dial(serverURL)
	if err != nil {
		return nil, err
	}

	// Create channel
	ch, err := conn.Channel()
	if err != nil {
		conn.Close()
		return nil, err
	}

	// Ensure exchange exists
	err = ch.ExchangeDeclare(
		exchange, // name
		"topic",  // type
		true,     // durable
		false,    // auto-deleted
		false,    // internal
		false,    // no-wait
		nil,      // arguments
	)
	if err != nil {
		ch.Close()
		conn.Close()
		return nil, err
	}

	// Create a temporary queue
	queue, err := ch.QueueDeclare(
		"",    // name (empty = auto-generated name)
		false, // durable
		true,  // delete when unused
		true,  // exclusive
		false, // no-wait
		nil,   // arguments
	)
	if err != nil {
		ch.Close()
		conn.Close()
		return nil, err
	}

	// Bind queue to exchange with wildcard routing key
	err = ch.QueueBind(
		queue.Name, // queue name
		"#",        // routing key (# = match all)
		exchange,   // exchange
		false,
		nil,
	)
	if err != nil {
		ch.Close()
		conn.Close()
		return nil, err
	}

	// Start consuming
	deliveries, err := ch.Consume(
		queue.Name, // queue
		"",         // consumer
		true,       // auto-ack
		false,      // exclusive
		false,      // no-local
		false,      // no-wait
		nil,        // args
	)
	if err != nil {
		ch.Close()
		conn.Close()
		return nil, err
	}

	consumer.conn = conn
	consumer.channel = ch

	// Forward messages with raw delivery
	go func() {
		for d := range deliveries {
			consumer.messages <- testsuite.Message{
				Data:     d.Body,
				Metadata: toStringMap(d.Headers),
				Raw:      d,
			}
		}
	}()

	return consumer, nil
>>>>>>> 4a2667a6
}

// Make sure MockChannel implements the needed methods
func (m *MockChannel) Close() error {
	return nil // Simple implementation for testing
}

func (m *MockChannel) IsClosed() bool {
	return false // Simple implementation for testing
}

<<<<<<< HEAD
// MockConnection mocks the Connection interface for testing
type MockConnection struct {
	mock.Mock
=======
// RabbitMQAsserter implements provider-specific message assertions
type RabbitMQAsserter struct{}

func (a *RabbitMQAsserter) AssertMessage(t testsuite.TestingT, msg testsuite.Message, event models.Event) {
	delivery, ok := msg.Raw.(amqp091.Delivery)
	assert.True(t, ok, "raw message should be amqp.Delivery")

	// Assert RabbitMQ-specific properties
	assert.Equal(t, "application/json", delivery.ContentType)
	assert.Equal(t, event.Topic, delivery.RoutingKey, "routing key should match event topic")
	// assert.NotEmpty(t, delivery.MessageId)
	// assert.NotEmpty(t, delivery.Timestamp)

	// Could add more RabbitMQ-specific assertions:
	// - Exchange routing
	// - Message persistence
	// - Priority
	// - etc.
>>>>>>> 4a2667a6
}

func (m *MockConnection) Close() error {
	args := m.Called()
	return args.Error(0)
}

<<<<<<< HEAD
func (m *MockConnection) IsClosed() bool {
	args := m.Called()
	return args.Bool(0)
}

// Ensure MockConnection implements destrabbitmq.AMQPConnection
var _ destrabbitmq.AMQPConnection = (*MockConnection)(nil)

func TestRabbitMQPublisher_Publish(t *testing.T) {

	t.Run("should use topic as routing_key", func(t *testing.T) {

		// Set up specific test topic and data
		topic := "test.topic"
		eventData := map[string]interface{}{"key": "value"}

		// Set up RabbitMQ configuration
		mqConfig := testinfra.NewMQRabbitMQConfig(t)
		exchangeName := "test-exchange"

		// Create destination with the test topic
		dest := testutil.DestinationFactory.Any(
			testutil.DestinationFactory.WithType("rabbitmq"),
			testutil.DestinationFactory.WithConfig(map[string]string{
				"server_url": testutil.ExtractRabbitURL(mqConfig.RabbitMQ.ServerURL),
				"exchange":   exchangeName,
			}),
			testutil.DestinationFactory.WithCredentials(map[string]string{
				"username": testutil.ExtractRabbitUsername(mqConfig.RabbitMQ.ServerURL),
				"password": testutil.ExtractRabbitPassword(mqConfig.RabbitMQ.ServerURL),
			}),
			testutil.DestinationFactory.WithTopics([]string{topic}),
		)

		// Create a mock channel to verify the call parameters
		mockChannel := new(MockChannel)

		// Create a mock connection
		mockConnection := new(MockConnection)
		mockConnection.On("IsClosed").Return(false)

		// Set up expectations for the mock
		mockChannel.On("PublishWithContext",
			mock.Anything, // context
			mock.Anything, // exchange name
			topic,         // routing key (event topic)
			mock.Anything, // mandatory
			mock.Anything, // immediate
			mock.Anything, // message
		).Return(nil)

		// Create the RabbitMQ provider
		provider, err := destrabbitmq.New(testutil.Registry.MetadataLoader())
		assert.NoError(t, err)

		// Create the publisher
		pub, err := provider.CreatePublisher(context.Background(), &dest)
		assert.NoError(t, err)

		// Cast to RabbitMQPublisher to access internal fields
		rabbitMQPub, ok := pub.(*destrabbitmq.RabbitMQPublisher)
		assert.True(t, ok, "publisher should be a RabbitMQPublisher")

		// Set up both the connection and channel for testing
		rabbitMQPub.SetupForTesting(mockConnection, mockChannel)

		// Create and publish the event
		event := &models.Event{
			Topic: topic,
			Data:  eventData,
=======
func (s *RabbitMQPublishSuite) SetupSuite() {
	t := s.T()
	t.Cleanup(testinfra.Start(t))
	rabbitURL := testinfra.EnsureRabbitMQ()
	exchange := uuid.New().String()

	provider, err := destrabbitmq.New(testutil.Registry.MetadataLoader())
	require.NoError(t, err)

	dest := testutil.DestinationFactory.Any(
		testutil.DestinationFactory.WithType("rabbitmq"),
		testutil.DestinationFactory.WithConfig(map[string]string{
			"server_url": testutil.ExtractRabbitURL(rabbitURL),
			"exchange":   exchange,
			// "tls":         "false", // should default to false if omitted
		}),
		testutil.DestinationFactory.WithCredentials(map[string]string{
			"username": testutil.ExtractRabbitUsername(rabbitURL),
			"password": testutil.ExtractRabbitPassword(rabbitURL),
		}),
	)

	consumer, err := NewRabbitMQConsumer(rabbitURL, exchange)
	require.NoError(t, err)
	s.consumer = consumer

	s.InitSuite(testsuite.Config{
		Provider: provider,
		Dest:     &dest,
		Consumer: consumer,
		Asserter: &RabbitMQAsserter{}, // Add RabbitMQ-specific assertions
	})
}

func (s *RabbitMQPublishSuite) TearDownSuite() {
	if s.consumer != nil {
		s.consumer.Close()
	}
}

func TestRabbitMQPublishIntegration(t *testing.T) {
	if testing.Short() {
		t.Skip("Skipping integration test in short mode")
	}
	suite.Run(t, new(RabbitMQPublishSuite))
}

// Helper functions

func toStringMap(table amqp091.Table) map[string]string {
	result := make(map[string]string)
	for k, v := range table {
		if str, ok := v.(string); ok {
			result[k] = str
>>>>>>> 4a2667a6
		}

		ctx := context.Background()
		delivery, err := pub.Publish(ctx, event)

		// Verify the result
		assert.NoError(t, err)
		assert.Equal(t, "success", delivery.Status)

		// Verify the mock was called with expected parameters
		mockChannel.AssertCalled(t, "PublishWithContext",
			mock.Anything, // We don't need to check the exact context
			exchangeName,
			topic, // Important: verify the topic is used as routing key
			false,
			false,
			mock.Anything,
		)

		// Verify that all expectations were met
		mockChannel.AssertExpectations(t)
		mockConnection.AssertExpectations(t)
	})
}<|MERGE_RESOLUTION|>--- conflicted
+++ resolved
@@ -1,29 +1,27 @@
 package destrabbitmq_test
 
 import (
-	"context"
 	"testing"
 
 	"github.com/google/uuid"
 	"github.com/hookdeck/outpost/internal/destregistry/providers/destrabbitmq"
+	testsuite "github.com/hookdeck/outpost/internal/destregistry/testing"
 	"github.com/hookdeck/outpost/internal/models"
 	"github.com/hookdeck/outpost/internal/util/testinfra"
 	"github.com/hookdeck/outpost/internal/util/testutil"
 	"github.com/rabbitmq/amqp091-go"
 	"github.com/stretchr/testify/assert"
-	"github.com/stretchr/testify/mock"
+	"github.com/stretchr/testify/require"
+	"github.com/stretchr/testify/suite"
 )
 
-// MockChannel mocks the Channel interface for testing
-type MockChannel struct {
-	mock.Mock
-}
-
-<<<<<<< HEAD
-func (m *MockChannel) PublishWithContext(ctx context.Context, exchange, key string, mandatory, immediate bool, msg amqp091.Publishing) error {
-	args := m.Called(ctx, exchange, key, mandatory, immediate, msg)
-	return args.Error(0)
-=======
+// RabbitMQConsumer implements testsuite.MessageConsumer
+type RabbitMQConsumer struct {
+	conn     *amqp091.Connection
+	channel  *amqp091.Channel
+	messages chan testsuite.Message
+}
+
 func NewRabbitMQConsumer(serverURL, exchange string) (*RabbitMQConsumer, error) {
 	consumer := &RabbitMQConsumer{
 		messages: make(chan testsuite.Message, 100),
@@ -118,23 +116,23 @@
 	}()
 
 	return consumer, nil
->>>>>>> 4a2667a6
-}
-
-// Make sure MockChannel implements the needed methods
-func (m *MockChannel) Close() error {
-	return nil // Simple implementation for testing
-}
-
-func (m *MockChannel) IsClosed() bool {
-	return false // Simple implementation for testing
-}
-
-<<<<<<< HEAD
-// MockConnection mocks the Connection interface for testing
-type MockConnection struct {
-	mock.Mock
-=======
+}
+
+func (c *RabbitMQConsumer) Consume() <-chan testsuite.Message {
+	return c.messages
+}
+
+func (c *RabbitMQConsumer) Close() error {
+	if c.channel != nil {
+		c.channel.Close()
+	}
+	if c.conn != nil {
+		c.conn.Close()
+	}
+	close(c.messages)
+	return nil
+}
+
 // RabbitMQAsserter implements provider-specific message assertions
 type RabbitMQAsserter struct{}
 
@@ -153,86 +151,14 @@
 	// - Message persistence
 	// - Priority
 	// - etc.
->>>>>>> 4a2667a6
-}
-
-func (m *MockConnection) Close() error {
-	args := m.Called()
-	return args.Error(0)
-}
-
-<<<<<<< HEAD
-func (m *MockConnection) IsClosed() bool {
-	args := m.Called()
-	return args.Bool(0)
-}
-
-// Ensure MockConnection implements destrabbitmq.AMQPConnection
-var _ destrabbitmq.AMQPConnection = (*MockConnection)(nil)
-
-func TestRabbitMQPublisher_Publish(t *testing.T) {
-
-	t.Run("should use topic as routing_key", func(t *testing.T) {
-
-		// Set up specific test topic and data
-		topic := "test.topic"
-		eventData := map[string]interface{}{"key": "value"}
-
-		// Set up RabbitMQ configuration
-		mqConfig := testinfra.NewMQRabbitMQConfig(t)
-		exchangeName := "test-exchange"
-
-		// Create destination with the test topic
-		dest := testutil.DestinationFactory.Any(
-			testutil.DestinationFactory.WithType("rabbitmq"),
-			testutil.DestinationFactory.WithConfig(map[string]string{
-				"server_url": testutil.ExtractRabbitURL(mqConfig.RabbitMQ.ServerURL),
-				"exchange":   exchangeName,
-			}),
-			testutil.DestinationFactory.WithCredentials(map[string]string{
-				"username": testutil.ExtractRabbitUsername(mqConfig.RabbitMQ.ServerURL),
-				"password": testutil.ExtractRabbitPassword(mqConfig.RabbitMQ.ServerURL),
-			}),
-			testutil.DestinationFactory.WithTopics([]string{topic}),
-		)
-
-		// Create a mock channel to verify the call parameters
-		mockChannel := new(MockChannel)
-
-		// Create a mock connection
-		mockConnection := new(MockConnection)
-		mockConnection.On("IsClosed").Return(false)
-
-		// Set up expectations for the mock
-		mockChannel.On("PublishWithContext",
-			mock.Anything, // context
-			mock.Anything, // exchange name
-			topic,         // routing key (event topic)
-			mock.Anything, // mandatory
-			mock.Anything, // immediate
-			mock.Anything, // message
-		).Return(nil)
-
-		// Create the RabbitMQ provider
-		provider, err := destrabbitmq.New(testutil.Registry.MetadataLoader())
-		assert.NoError(t, err)
-
-		// Create the publisher
-		pub, err := provider.CreatePublisher(context.Background(), &dest)
-		assert.NoError(t, err)
-
-		// Cast to RabbitMQPublisher to access internal fields
-		rabbitMQPub, ok := pub.(*destrabbitmq.RabbitMQPublisher)
-		assert.True(t, ok, "publisher should be a RabbitMQPublisher")
-
-		// Set up both the connection and channel for testing
-		rabbitMQPub.SetupForTesting(mockConnection, mockChannel)
-
-		// Create and publish the event
-		event := &models.Event{
-			Topic: topic,
-			Data:  eventData,
-=======
+}
+
+// RabbitMQPublishSuite reimplements the publish tests using the shared test suite
+type RabbitMQPublishSuite struct {
+	testsuite.PublisherSuite
+	consumer *RabbitMQConsumer
+}
+
 func (s *RabbitMQPublishSuite) SetupSuite() {
 	t := s.T()
 	t.Cleanup(testinfra.Start(t))
@@ -287,28 +213,7 @@
 	for k, v := range table {
 		if str, ok := v.(string); ok {
 			result[k] = str
->>>>>>> 4a2667a6
 		}
-
-		ctx := context.Background()
-		delivery, err := pub.Publish(ctx, event)
-
-		// Verify the result
-		assert.NoError(t, err)
-		assert.Equal(t, "success", delivery.Status)
-
-		// Verify the mock was called with expected parameters
-		mockChannel.AssertCalled(t, "PublishWithContext",
-			mock.Anything, // We don't need to check the exact context
-			exchangeName,
-			topic, // Important: verify the topic is used as routing key
-			false,
-			false,
-			mock.Anything,
-		)
-
-		// Verify that all expectations were met
-		mockChannel.AssertExpectations(t)
-		mockConnection.AssertExpectations(t)
-	})
+	}
+	return result
 }