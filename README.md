<br>

<div align="center">
  <picture>
<<<<<<< HEAD
    <source media="(prefers-color-scheme: dark)" srcset="images/outpost-dark.svg">
    <img alt="Outpost logo" src="images/outpost-light.svg" width="40%">
=======
    <source media="(prefers-color-scheme: dark)" srcset="images/outpost-logo-white.svg">
    <img alt="Outpost logo" src="images/outpost-logo-black.svg" width="40%">
>>>>>>> 9c7336f2
  </picture>
</div>

<br>

<div align="center">

[![License](https://img.shields.io/badge/License-Apache--2.0-blue)](#license)
[![Go Report Card](https://goreportcard.com/badge/github.com/hookdeck/outpost)](https://goreportcard.com/report/github.com/hookdeck/outpost)
[![Issues - Outpost](https://img.shields.io/github/issues/hookdeck/outposta)](https://github.com/hookdeck/outpost/issues)
![GitHub Release](https://img.shields.io/github/v/release/hookdeck/outpost)

</div>

# Open Source Event Destinations Infrastructure

<div align="center">

[Documentation](#documentation)
·
[Report a bug](issues/new?assignees=&labels=bug&projects=&template=bug_report.md&title=%F0%9F%90%9B+Bug+Report%3A+)
·
[Request a feature](issues/new?assignees=&labels=enhancement&projects=&template=feature_request.md&title=%F0%9F%9A%80+Feature%3A+)
·
[Join our Slack](https://hookdeck.com/slack?ref=github-outpost)

</div>

Outpost is a self-hosted and open-source infrastructure that enables event producers to add Event Destinations to their platform with support for destination types such as Webhooks, Hookdeck Event Gateway, Amazon EventBridge, AWS SQS, AWS SNS, GCP Pub/Sub, RabbitMQ, and Kafka.

<!-- Learn more about Event Destinations in the [Event Destinations Manifesto](https://eventdestinations.org). -->

## Features

- **Event topics and topics-based subscriptions**: Supports the common publish and subscription paradigm to ease adoption and integration into existing systems.
- **Publish events via the API or a queue**: Publish events using the Outpost API or configure Outpost to read events from a publish queue.
- **At least once delivery guarantee**: Messages are guaranteed to be delivered at least once and never lost.
- **Event fanout**: A message is sent to a topic is replicated and sent to multiple endpoints. This allows for parallel processing and asynchronous event notifications.
- **User portal**: Allow customers to view metrics, manage, debug, and observe their event destinations.
- **Automatic and manual retries**: Configure retry strategies for event destinations and manually trigger event delivery retries via the API or user portal.
- **Multi-tenant support**: Create multiple tenants on a single Outpost deployment.
- **User alerts**: Allow customers to manage event delivery alerts.
- **OpenTelemetry**: OTel standardized traces, metrics, and logs.
- **Event destination types**: Out of the box support for Webhooks, Hookdeck Event Gateway, Amazon EventBridge, AWS SQS, AWS SNS. GCP Pub/Sub, RabbitMQ, and Kafka.
- **Webhook best practices**: Opt-out webhook best practices, such as headers for idempotency, timestamp and signature, and signature rotation.

## Quickstart

Clone the repo:

```sh
git clone https://github.com/hookdeck/outpost.git
```

Navigate to `outpost/examples/docker-compose/`:

```sh
cd outpost/examples/docker-compose/
```

Create a `.env` file from the example:

```sh
cp .env.example .env
```

Update the `<API_KEY>` value within the new `.env` file.

The `TOPICS` defined in the `.env` determine:

- Which topics that destinations can subscribe to
- The topics that can be published to

Start the Outpost dependencies and services:

```sh
docker-compose -f compose.yml -f compose-rabbitmq.yml up
```

Check the services are running:

```sh
curl localhost:3333/api/v1/healthz
```

Wait until you get a `OK%` response.

Create a tenant with the following command, replacing `<TENANT_ID>` with a unique identifier such as "your_org_name", and the `<API_KEY>` with the value you set in your `.env`:

```sh
curl --location --request PUT 'localhost:3333/api/v1/<TENANT_ID>' \
--header 'Content-Type: application/json' \
--header 'Authorization: Bearer <API_KEY>'
```

Run a local server exposed via a localtunnel or use a hosted service such as the [Hookdeck Console](https://console.hookdeck.com?ref=github-outpost) to capture webhook events.

Create a webhook destination where events will be delivered to with the following command. Again, replace `<TENANT_ID>` and `<API_KEY>`. Also, replace `<URL>` with the webhook destinations URL:

```sh
curl --location 'localhost:3333/api/v1/<TENANT_ID>/destinations' \
--header 'Content-Type: application/json' \
--header 'Authorization: Bearer <API_KEY>' \
--data '{
    "type": "webhook",
    "topics": ["*"],
    "config": {
        "url": "<URL>"
    }
}'
```

Publish an event, remembering to replace `<API_KEY>` and `<TENANT_ID>`:

```sh
curl --location 'localhost:3333/api/v1/publish' \
--header 'Content-Type: application/json' \
--header 'Authorization: Bearer <API_KEY>' \
--data '{
    "tenant_id": "<TENANT_ID>",
    "topic": "user.created",
    "eligible_for_retry": true,
    "metadata": {
        "meta": "data"
    },
    "data": {
        "user_id": "userid"
    }
}'
```

Check the logs on your server or your webhook capture tool for the delivered event.

## Documentation

- [Get Started](docs/1-get-started/)
    - [Outpost with RabbitMQ quickstart](docs/1-get-started/1-rabbitmq.md)
    - [Outpost with Localstack quickstart](docs/1-get-started/2-localstack.md) (for AWS)
- [Overview](docs/2-overview/)
- [Features](docs/3-features/)
- [Guides](docs/4-guides/)
- [References](docs/5-references/)
    - [API Reference](docs/5-references/1-api.md)
    - [Configuration Reference](docs/5-references/2-configuration.md)

## Contributing

See [CONTRIBUTING](CONTRIBUTING.md).

## License

This repository contains Outpost, covered under the [Apache License 2.0](LICENSE), except where noted (any Outpost logos or trademarks are not covered under the Apache License, and should be explicitly noted by a LICENSE file.)<|MERGE_RESOLUTION|>--- conflicted
+++ resolved
@@ -2,13 +2,8 @@
 
 <div align="center">
   <picture>
-<<<<<<< HEAD
-    <source media="(prefers-color-scheme: dark)" srcset="images/outpost-dark.svg">
-    <img alt="Outpost logo" src="images/outpost-light.svg" width="40%">
-=======
     <source media="(prefers-color-scheme: dark)" srcset="images/outpost-logo-white.svg">
     <img alt="Outpost logo" src="images/outpost-logo-black.svg" width="40%">
->>>>>>> 9c7336f2
   </picture>
 </div>
 
