package e2e_test

import (
	"net/http"

	"github.com/hookdeck/outpost/cmd/e2e/httpclient"
	"github.com/hookdeck/outpost/internal/idgen"
)

func (suite *basicSuite) TestHealthzAPI() {
	tests := []APITest{
		{
			Name: "GET /healthz",
			Request: httpclient.Request{
				Method: httpclient.MethodGET,
				Path:   "/healthz",
			},
			Expected: APITestExpectation{
				Match: &httpclient.Response{
					StatusCode: http.StatusOK,
				},
			},
		},
	}
	suite.RunAPITests(suite.T(), tests)
}

func (suite *basicSuite) TestTenantsAPI() {
	tenantID := idgen.String()
	sampleDestinationID := idgen.Destination()
	tests := []APITest{
		{
			Name: "GET /:tenantID without auth header",
			Request: httpclient.Request{
				Method: httpclient.MethodPUT,
				Path:   "/" + tenantID,
			},
			Expected: APITestExpectation{
				Match: &httpclient.Response{
					StatusCode: http.StatusUnauthorized,
				},
			},
		},
		{
			Name: "GET /:tenantID without tenant",
			Request: suite.AuthRequest(httpclient.Request{
				Method: httpclient.MethodGET,
				Path:   "/" + tenantID,
			}),
			Expected: APITestExpectation{
				Match: &httpclient.Response{
					StatusCode: http.StatusNotFound,
				},
			},
		},
		{
			Name: "PUT /:tenantID without auth header",
			Request: httpclient.Request{
				Method: httpclient.MethodPUT,
				Path:   "/" + tenantID,
			},
			Expected: APITestExpectation{
				Match: &httpclient.Response{
					StatusCode: http.StatusUnauthorized,
				},
			},
		},
		{
			Name: "PUT /:tenantID",
			Request: suite.AuthRequest(httpclient.Request{
				Method: httpclient.MethodPUT,
				Path:   "/" + tenantID,
			}),
			Expected: APITestExpectation{
				Match: &httpclient.Response{
					StatusCode: http.StatusCreated,
					Body: map[string]interface{}{
						"id":                 tenantID,
						"destinations_count": 0,
						"topics":             []string{},
					},
				},
			},
		},
		{
			Name: "GET /:tenantID",
			Request: suite.AuthRequest(httpclient.Request{
				Method: httpclient.MethodGET,
				Path:   "/" + tenantID,
			}),
			Expected: APITestExpectation{
				Match: &httpclient.Response{
					StatusCode: http.StatusOK,
					Body: map[string]interface{}{
						"id":                 tenantID,
						"destinations_count": 0,
						"topics":             []string{},
					},
				},
			},
		},
		{
			Name: "PUT /:tenantID again",
			Request: suite.AuthRequest(httpclient.Request{
				Method: httpclient.MethodPUT,
				Path:   "/" + tenantID,
			}),
			Expected: APITestExpectation{
				Match: &httpclient.Response{
					StatusCode: http.StatusOK,
					Body: map[string]interface{}{
						"id":                 tenantID,
						"destinations_count": 0,
						"topics":             []string{},
					},
				},
			},
		},
		{
			Name: "POST /:tenantID/destinations",
			Request: suite.AuthRequest(httpclient.Request{
				Method: httpclient.MethodPOST,
				Path:   "/" + tenantID + "/destinations",
				Body: map[string]interface{}{
					"id":     sampleDestinationID,
					"type":   "webhook",
					"topics": "*",
					"config": map[string]interface{}{
						"url": "http://host.docker.internal:4444",
					},
				},
			}),
			Expected: APITestExpectation{
				Match: &httpclient.Response{
					StatusCode: http.StatusCreated,
				},
			},
		},
		{
			Name: "GET /:tenantID",
			Request: suite.AuthRequest(httpclient.Request{
				Method: httpclient.MethodGET,
				Path:   "/" + tenantID,
			}),
			Expected: APITestExpectation{
				Match: &httpclient.Response{
					StatusCode: http.StatusOK,
					Body: map[string]interface{}{
						"id":                 tenantID,
						"destinations_count": 1,
						"topics":             suite.config.Topics,
					},
				},
			},
		},
		{
			Name: "PATCH /:tenantID/destinations/:destinationID",
			Request: suite.AuthRequest(httpclient.Request{
				Method: httpclient.MethodPATCH,
				Path:   "/" + tenantID + "/destinations/" + sampleDestinationID,
				Body: map[string]interface{}{
					"topics": []string{suite.config.Topics[0]},
				},
			}),
			Expected: APITestExpectation{
				Match: &httpclient.Response{
					StatusCode: http.StatusOK,
				},
			},
		},
		{
			Name: "GET /:tenantID",
			Request: suite.AuthRequest(httpclient.Request{
				Method: httpclient.MethodGET,
				Path:   "/" + tenantID,
			}),
			Expected: APITestExpectation{
				Match: &httpclient.Response{
					StatusCode: http.StatusOK,
					Body: map[string]interface{}{
						"id":                 tenantID,
						"destinations_count": 1,
						"topics":             []string{suite.config.Topics[0]},
					},
				},
			},
		},
		{
			Name: "DELETE /:tenantID/destinations/:destinationID",
			Request: suite.AuthRequest(httpclient.Request{
				Method: httpclient.MethodDELETE,
				Path:   "/" + tenantID + "/destinations/" + sampleDestinationID,
			}),
			Expected: APITestExpectation{
				Match: &httpclient.Response{
					StatusCode: http.StatusOK,
				},
			},
		},
		{
			Name: "GET /:tenantID",
			Request: suite.AuthRequest(httpclient.Request{
				Method: httpclient.MethodGET,
				Path:   "/" + tenantID,
			}),
			Expected: APITestExpectation{
				Match: &httpclient.Response{
					StatusCode: http.StatusOK,
					Body: map[string]interface{}{
						"id":                 tenantID,
						"destinations_count": 0,
						"topics":             []string{},
					},
				},
			},
		},
		{
			Name: "DELETE /:tenantID",
			Request: suite.AuthRequest(httpclient.Request{
				Method: httpclient.MethodDELETE,
				Path:   "/" + tenantID,
			}),
			Expected: APITestExpectation{
				Match: &httpclient.Response{
					StatusCode: http.StatusOK,
				},
			},
		},
		{
			Name: "GET /:tenantID",
			Request: suite.AuthRequest(httpclient.Request{
				Method: httpclient.MethodGET,
				Path:   "/" + tenantID,
			}),
			Expected: APITestExpectation{
				Match: &httpclient.Response{
					StatusCode: http.StatusNotFound,
				},
			},
		},
		{
			Name: "POST /:tenantID/destinations",
			Request: suite.AuthRequest(httpclient.Request{
				Method: httpclient.MethodPOST,
				Path:   "/" + tenantID + "/destinations",
			}),
			Expected: APITestExpectation{
				Match: &httpclient.Response{
					StatusCode: http.StatusNotFound,
				},
			},
		},
		{
			Name: "PUT /:tenantID should override deleted tenant",
			Request: suite.AuthRequest(httpclient.Request{
				Method: httpclient.MethodPUT,
				Path:   "/" + tenantID,
			}),
			Expected: APITestExpectation{
				Match: &httpclient.Response{
					StatusCode: http.StatusCreated,
					Body: map[string]interface{}{
						"id":                 tenantID,
						"destinations_count": 0,
						"topics":             []string{},
					},
				},
			},
		},
	}
	suite.RunAPITests(suite.T(), tests)
}

func (suite *basicSuite) TestDestinationsAPI() {
<<<<<<< HEAD
	tenantID := uuid.New().String()
	sampleDestinationID := uuid.New().String()
	destinationWithMetadataID := uuid.New().String()
=======
	tenantID := idgen.String()
	sampleDestinationID := idgen.Destination()
>>>>>>> 3ff19ab1
	tests := []APITest{
		{
			Name: "PUT /:tenantID",
			Request: suite.AuthRequest(httpclient.Request{
				Method: httpclient.MethodPUT,
				Path:   "/" + tenantID,
			}),
			Expected: APITestExpectation{
				Match: &httpclient.Response{
					StatusCode: http.StatusCreated,
				},
			},
		},
		{
			Name: "GET /:tenantID/destinations",
			Request: suite.AuthRequest(httpclient.Request{
				Method: httpclient.MethodGET,
				Path:   "/" + tenantID + "/destinations",
			}),
			Expected: APITestExpectation{
				Validate: makeDestinationListValidator(0),
			},
		},
		{
			Name: "POST /:tenantID/destinations",
			Request: suite.AuthRequest(httpclient.Request{
				Method: httpclient.MethodPOST,
				Path:   "/" + tenantID + "/destinations",
				Body: map[string]interface{}{
					"type":   "webhook",
					"topics": "*",
					"config": map[string]interface{}{
						"url": "http://host.docker.internal:4444",
					},
				},
			}),
			Expected: APITestExpectation{
				Match: &httpclient.Response{
					StatusCode: http.StatusCreated,
				},
			},
		},
		{
			Name: "POST /:tenantID/destinations with no body JSON",
			Request: suite.AuthRequest(httpclient.Request{
				Method: httpclient.MethodPOST,
				Path:   "/" + tenantID + "/destinations",
			}),
			Expected: APITestExpectation{
				Match: &httpclient.Response{
					StatusCode: http.StatusBadRequest,
					Body: map[string]interface{}{
						"message": "invalid JSON",
					},
				},
			},
		},
		{
			Name: "POST /:tenantID/destinations with empty body JSON",
			Request: suite.AuthRequest(httpclient.Request{
				Method: httpclient.MethodPOST,
				Path:   "/" + tenantID + "/destinations",
				Body:   map[string]interface{}{},
			}),
			Expected: APITestExpectation{
				Match: &httpclient.Response{
					StatusCode: http.StatusUnprocessableEntity,
					Body: map[string]interface{}{
						"message": "validation error",
						"data": map[string]interface{}{
							"topics": "required",
							"type":   "required",
						},
					},
				},
			},
		},
		{
			Name: "POST /:tenantID/destinations with invalid topics",
			Request: suite.AuthRequest(httpclient.Request{
				Method: httpclient.MethodPOST,
				Path:   "/" + tenantID + "/destinations",
				Body: map[string]interface{}{
					"type":   "webhook",
					"topics": "invalid",
					"config": map[string]interface{}{
						"url": "http://host.docker.internal:4444",
					},
				},
			}),
			Expected: APITestExpectation{
				Match: &httpclient.Response{
					StatusCode: http.StatusUnprocessableEntity,
					Body: map[string]interface{}{
						"message": "validation failed: invalid topics format",
					},
				},
			},
		},
		{
			Name: "POST /:tenantID/destinations with invalid topics",
			Request: suite.AuthRequest(httpclient.Request{
				Method: httpclient.MethodPOST,
				Path:   "/" + tenantID + "/destinations",
				Body: map[string]interface{}{
					"type":   "webhook",
					"topics": []string{"invalid"},
					"config": map[string]interface{}{
						"url": "http://host.docker.internal:4444",
					},
				},
			}),
			Expected: APITestExpectation{
				Match: &httpclient.Response{
					StatusCode: http.StatusUnprocessableEntity,
					Body: map[string]interface{}{
						"message": "validation failed: invalid topics",
					},
				},
			},
		},
		{
			Name: "POST /:tenantID/destinations with invalid config",
			Request: suite.AuthRequest(httpclient.Request{
				Method: httpclient.MethodPOST,
				Path:   "/" + tenantID + "/destinations",
				Body: map[string]interface{}{
					"type":   "webhook",
					"topics": []string{"user.created"},
					"config": map[string]interface{}{},
				},
			}),
			Expected: APITestExpectation{
				Match: &httpclient.Response{
					StatusCode: http.StatusUnprocessableEntity,
					Body: map[string]interface{}{
						"message": "validation error",
						"data": map[string]interface{}{
							"config.url": "required",
						},
					},
				},
			},
		},
		{
			Name: "POST /:tenantID/destinations with user-provided ID",
			Request: suite.AuthRequest(httpclient.Request{
				Method: httpclient.MethodPOST,
				Path:   "/" + tenantID + "/destinations",
				Body: map[string]interface{}{
					"id":     sampleDestinationID,
					"type":   "webhook",
					"topics": "*",
					"config": map[string]interface{}{
						"url": "http://host.docker.internal:4444",
					},
				},
			}),
			Expected: APITestExpectation{
				Match: &httpclient.Response{
					StatusCode: http.StatusCreated,
				},
			},
		},
		{
			Name: "POST /:tenantID/destinations with delivery_metadata and metadata",
			Request: suite.AuthRequest(httpclient.Request{
				Method: httpclient.MethodPOST,
				Path:   "/" + tenantID + "/destinations",
				Body: map[string]interface{}{
					"id":     destinationWithMetadataID,
					"type":   "webhook",
					"topics": []string{"user.created"},
					"config": map[string]interface{}{
						"url": "http://host.docker.internal:4444",
					},
					"delivery_metadata": map[string]interface{}{
						"X-App-ID":  "test-app",
						"X-Version": "1.0",
					},
					"metadata": map[string]interface{}{
						"environment": "test",
						"team":        "platform",
					},
				},
			}),
			Expected: APITestExpectation{
				Match: &httpclient.Response{
					StatusCode: http.StatusCreated,
				},
			},
		},
		{
			Name: "GET /:tenantID/destinations/:destinationID with delivery_metadata and metadata",
			Request: suite.AuthRequest(httpclient.Request{
				Method: httpclient.MethodGET,
				Path:   "/" + tenantID + "/destinations/" + destinationWithMetadataID,
			}),
			Expected: APITestExpectation{
				Match: &httpclient.Response{
					StatusCode: http.StatusOK,
					Body: map[string]interface{}{
						"id":     destinationWithMetadataID,
						"type":   "webhook",
						"topics": []string{"user.created"},
						"config": map[string]interface{}{
							"url": "http://host.docker.internal:4444",
						},
						"credentials": map[string]interface{}{},
						"delivery_metadata": map[string]interface{}{
							"X-App-ID":  "test-app",
							"X-Version": "1.0",
						},
						"metadata": map[string]interface{}{
							"environment": "test",
							"team":        "platform",
						},
					},
				},
			},
		},
		{
			Name: "PATCH /:tenantID/destinations/:destinationID update delivery_metadata",
			Request: suite.AuthRequest(httpclient.Request{
				Method: httpclient.MethodPATCH,
				Path:   "/" + tenantID + "/destinations/" + destinationWithMetadataID,
				Body: map[string]interface{}{
					"delivery_metadata": map[string]interface{}{
						"X-Version": "2.0",       // Overwrite existing value (was "1.0")
						"X-Region":  "us-east-1", // Add new key
					},
					// Note: X-App-ID not included, should be preserved from original
				},
			}),
			Expected: APITestExpectation{
				Match: &httpclient.Response{
					StatusCode: http.StatusOK,
					Body: map[string]interface{}{
						"id":     destinationWithMetadataID,
						"type":   "webhook",
						"topics": []string{"user.created"},
						"config": map[string]interface{}{
							"url": "http://host.docker.internal:4444",
						},
						"credentials": map[string]interface{}{},
						"delivery_metadata": map[string]interface{}{
							"X-App-ID":  "test-app",  // PRESERVED: Not in PATCH request
							"X-Version": "2.0",       // OVERWRITTEN: Updated from "1.0"
							"X-Region":  "us-east-1", // NEW: Added by PATCH request
						},
						"metadata": map[string]interface{}{
							"environment": "test",
							"team":        "platform",
						},
					},
				},
			},
		},
		{
			Name: "PATCH /:tenantID/destinations/:destinationID update metadata",
			Request: suite.AuthRequest(httpclient.Request{
				Method: httpclient.MethodPATCH,
				Path:   "/" + tenantID + "/destinations/" + destinationWithMetadataID,
				Body: map[string]interface{}{
					"metadata": map[string]interface{}{
						"team":   "engineering", // Overwrite existing value (was "platform")
						"region": "us",          // Add new key
					},
					// Note: environment not included, should be preserved from original
				},
			}),
			Expected: APITestExpectation{
				Match: &httpclient.Response{
					StatusCode: http.StatusOK,
					Body: map[string]interface{}{
						"id":     destinationWithMetadataID,
						"type":   "webhook",
						"topics": []string{"user.created"},
						"config": map[string]interface{}{
							"url": "http://host.docker.internal:4444",
						},
						"credentials": map[string]interface{}{},
						"delivery_metadata": map[string]interface{}{
							"X-App-ID":  "test-app",
							"X-Version": "2.0",
							"X-Region":  "us-east-1",
						},
						"metadata": map[string]interface{}{
							"environment": "test",        // PRESERVED: Not in PATCH request
							"team":        "engineering", // OVERWRITTEN: Updated from "platform"
							"region":      "us",          // NEW: Added by PATCH request
						},
					},
				},
			},
		},
		{
			Name: "GET /:tenantID/destinations/:destinationID verify merged fields",
			Request: suite.AuthRequest(httpclient.Request{
				Method: httpclient.MethodGET,
				Path:   "/" + tenantID + "/destinations/" + destinationWithMetadataID,
			}),
			Expected: APITestExpectation{
				Match: &httpclient.Response{
					StatusCode: http.StatusOK,
					Body: map[string]interface{}{
						"id":     destinationWithMetadataID,
						"type":   "webhook",
						"topics": []string{"user.created"},
						"config": map[string]interface{}{
							"url": "http://host.docker.internal:4444",
						},
						"credentials": map[string]interface{}{},
						// Verify delivery_metadata merge behavior persists:
						// - Original: {"X-App-ID": "test-app", "X-Version": "1.0"}
						// - After PATCH 1: {"X-Version": "2.0", "X-Region": "us-east-1"}
						// - Result: Preserved X-App-ID, overwrote X-Version, added X-Region
						"delivery_metadata": map[string]interface{}{
							"X-App-ID":  "test-app",
							"X-Version": "2.0",
							"X-Region":  "us-east-1",
						},
						// Verify metadata merge behavior persists:
						// - Original: {"environment": "test", "team": "platform"}
						// - After PATCH 2: {"team": "engineering", "region": "us"}
						// - Result: Preserved environment, overwrote team, added region
						"metadata": map[string]interface{}{
							"environment": "test",
							"team":        "engineering",
							"region":      "us",
						},
					},
				},
			},
		},
		{
			Name: "POST /:tenantID/destinations with duplicate ID",
			Request: suite.AuthRequest(httpclient.Request{
				Method: httpclient.MethodPOST,
				Path:   "/" + tenantID + "/destinations",
				Body: map[string]interface{}{
					"id":     sampleDestinationID,
					"type":   "webhook",
					"topics": "*",
					"config": map[string]interface{}{
						"url": "http://host.docker.internal:4444",
					},
				},
			}),
			Expected: APITestExpectation{
				Match: &httpclient.Response{
					StatusCode: http.StatusBadRequest,
					Body: map[string]interface{}{
						"message": "destination already exists",
					},
				},
			},
		},
		{
			Name: "GET /:tenantID/destinations",
			Request: suite.AuthRequest(httpclient.Request{
				Method: httpclient.MethodGET,
				Path:   "/" + tenantID + "/destinations",
			}),
			Expected: APITestExpectation{
				Validate: makeDestinationListValidator(3),
			},
		},
		{
			Name: "GET /:tenantID/destinations/:destinationID",
			Request: suite.AuthRequest(httpclient.Request{
				Method: httpclient.MethodGET,
				Path:   "/" + tenantID + "/destinations/" + sampleDestinationID,
			}),
			Expected: APITestExpectation{
				Match: &httpclient.Response{
					StatusCode: http.StatusOK,
					Body: map[string]interface{}{
						"id":     sampleDestinationID,
						"type":   "webhook",
						"topics": []string{"*"},
						"config": map[string]interface{}{
							"url": "http://host.docker.internal:4444",
						},
						"credentials": map[string]interface{}{},
					},
				},
			},
		},
		{
			Name: "PATCH /:tenantID/destinations/:destinationID",
			Request: suite.AuthRequest(httpclient.Request{
				Method: httpclient.MethodPATCH,
				Path:   "/" + tenantID + "/destinations/" + sampleDestinationID,
				Body: map[string]interface{}{
					"topics": []string{"user.created"},
				},
			}),
			Expected: APITestExpectation{
				Match: &httpclient.Response{
					StatusCode: http.StatusOK,
					Body: map[string]interface{}{
						"id":     sampleDestinationID,
						"type":   "webhook",
						"topics": []string{"user.created"},
						"config": map[string]interface{}{
							"url": "http://host.docker.internal:4444",
						},
						"credentials": map[string]interface{}{},
					},
				},
			},
		},
		{
			Name: "GET /:tenantID/destinations/:destinationID",
			Request: suite.AuthRequest(httpclient.Request{
				Method: httpclient.MethodGET,
				Path:   "/" + tenantID + "/destinations/" + sampleDestinationID,
			}),
			Expected: APITestExpectation{
				Match: &httpclient.Response{
					StatusCode: http.StatusOK,
					Body: map[string]interface{}{
						"id":     sampleDestinationID,
						"type":   "webhook",
						"topics": []string{"user.created"},
						"config": map[string]interface{}{
							"url": "http://host.docker.internal:4444",
						},
						"credentials": map[string]interface{}{},
					},
				},
			},
		},
		{
			Name: "PATCH /:tenantID/destinations/:destinationID",
			Request: suite.AuthRequest(httpclient.Request{
				Method: httpclient.MethodPATCH,
				Path:   "/" + tenantID + "/destinations/" + sampleDestinationID,
				Body: map[string]interface{}{
					"topics": []string{""},
				},
			}),
			Expected: APITestExpectation{
				Match: &httpclient.Response{
					StatusCode: http.StatusUnprocessableEntity,
					Body: map[string]interface{}{
						"message": "validation failed: invalid topics",
					},
				},
			},
		},
		{
			Name: "PATCH /:tenantID/destinations/:destinationID",
			Request: suite.AuthRequest(httpclient.Request{
				Method: httpclient.MethodPATCH,
				Path:   "/" + tenantID + "/destinations/" + sampleDestinationID,
				Body: map[string]interface{}{
					"config": map[string]interface{}{
						"url": "",
					},
				},
			}),
			Expected: APITestExpectation{
				Match: &httpclient.Response{
					StatusCode: http.StatusUnprocessableEntity,
					Body: map[string]interface{}{
						"message": "validation error",
						"data": map[string]interface{}{
							"config.url": "required",
						},
					},
				},
			},
		},
		{
			Name: "DELETE /:tenantID/destinations/:destinationID with invalid destination ID",
			Request: suite.AuthRequest(httpclient.Request{
				Method: httpclient.MethodDELETE,
				Path:   "/" + tenantID + "/destinations/" + idgen.Destination(),
			}),
			Expected: APITestExpectation{
				Match: &httpclient.Response{
					StatusCode: http.StatusNotFound,
				},
			},
		},
		{
			Name: "DELETE /:tenantID/destinations/:destinationID",
			Request: suite.AuthRequest(httpclient.Request{
				Method: httpclient.MethodDELETE,
				Path:   "/" + tenantID + "/destinations/" + sampleDestinationID,
			}),
			Expected: APITestExpectation{
				Match: &httpclient.Response{
					StatusCode: http.StatusOK,
				},
			},
		},
		{
			Name: "GET /:tenantID/destinations/:destinationID",
			Request: suite.AuthRequest(httpclient.Request{
				Method: httpclient.MethodGET,
				Path:   "/" + tenantID + "/destinations/" + sampleDestinationID,
			}),
			Expected: APITestExpectation{
				Match: &httpclient.Response{
					StatusCode: http.StatusNotFound,
				},
			},
		},
		{
			Name: "GET /:tenantID/destinations",
			Request: suite.AuthRequest(httpclient.Request{
				Method: httpclient.MethodGET,
				Path:   "/" + tenantID + "/destinations",
			}),
			Expected: APITestExpectation{
				Validate: makeDestinationListValidator(2),
			},
		},
	}
	suite.RunAPITests(suite.T(), tests)
}

func (suite *basicSuite) TestDestinationsListAPI() {
	tenantID := idgen.String()
	tests := []APITest{
		{
			Name: "PUT /:tenantID",
			Request: suite.AuthRequest(httpclient.Request{
				Method: httpclient.MethodPUT,
				Path:   "/" + tenantID,
			}),
			Expected: APITestExpectation{
				Match: &httpclient.Response{
					StatusCode: http.StatusCreated,
				},
			},
		},
		{
			Name: "POST /:tenantID/destinations type=webhook topics=*",
			Request: suite.AuthRequest(httpclient.Request{
				Method: httpclient.MethodPOST,
				Path:   "/" + tenantID + "/destinations",
				Body: map[string]interface{}{
					"type":   "webhook",
					"topics": "*",
					"config": map[string]interface{}{
						"url": "http://host.docker.internal:4444",
					},
				},
			}),
			Expected: APITestExpectation{
				Match: &httpclient.Response{
					StatusCode: http.StatusCreated,
				},
			},
		},
		{
			Name: "POST /:tenantID/destinations type=webhook topics=user.created",
			Request: suite.AuthRequest(httpclient.Request{
				Method: httpclient.MethodPOST,
				Path:   "/" + tenantID + "/destinations",
				Body: map[string]interface{}{
					"type":   "webhook",
					"topics": []string{"user.created"},
					"config": map[string]interface{}{
						"url": "http://host.docker.internal:4444",
					},
				},
			}),
			Expected: APITestExpectation{
				Match: &httpclient.Response{
					StatusCode: http.StatusCreated,
				},
			},
		},
		{
			Name: "POST /:tenantID/destinations type=webhook topics=user.created user.updated",
			Request: suite.AuthRequest(httpclient.Request{
				Method: httpclient.MethodPOST,
				Path:   "/" + tenantID + "/destinations",
				Body: map[string]interface{}{
					"type":   "webhook",
					"topics": []string{"user.created", "user.updated"},
					"config": map[string]interface{}{
						"url": "http://host.docker.internal:4444",
					},
				},
			}),
			Expected: APITestExpectation{
				Match: &httpclient.Response{
					StatusCode: http.StatusCreated,
				},
			},
		},
		{
			Name: "GET /:tenantID/destinations",
			Request: suite.AuthRequest(httpclient.Request{
				Method: httpclient.MethodGET,
				Path:   "/" + tenantID + "/destinations",
			}),
			Expected: APITestExpectation{
				Validate: makeDestinationListValidator(3),
			},
		},
		{
			Name: "GET /:tenantID/destinations?type=webhook",
			Request: suite.AuthRequest(httpclient.Request{
				Method: httpclient.MethodGET,
				Path:   "/" + tenantID + "/destinations?type=webhook",
			}),
			Expected: APITestExpectation{
				Validate: makeDestinationListValidator(3),
			},
		},
		{
			Name: "GET /:tenantID/destinations?type=rabbitmq",
			Request: suite.AuthRequest(httpclient.Request{
				Method: httpclient.MethodGET,
				Path:   "/" + tenantID + "/destinations?type=rabbitmq",
			}),
			Expected: APITestExpectation{
				Validate: makeDestinationListValidator(0),
			},
		},
		{
			Name: "GET /:tenantID/destinations?topics=*",
			Request: suite.AuthRequest(httpclient.Request{
				Method: httpclient.MethodGET,
				Path:   "/" + tenantID + "/destinations?topics=*",
			}),
			Expected: APITestExpectation{
				Validate: makeDestinationListValidator(1),
			},
		},
		{
			Name: "GET /:tenantID/destinations?topics=user.created",
			Request: suite.AuthRequest(httpclient.Request{
				Method: httpclient.MethodGET,
				Path:   "/" + tenantID + "/destinations?topics=user.created",
			}),
			Expected: APITestExpectation{
				Validate: makeDestinationListValidator(3),
			},
		},
		{
			Name: "GET /:tenantID/destinations?topics=user.updated",
			Request: suite.AuthRequest(httpclient.Request{
				Method: httpclient.MethodGET,
				Path:   "/" + tenantID + "/destinations?topics=user.updated",
			}),
			Expected: APITestExpectation{
				Validate: makeDestinationListValidator(2),
			},
		},
		{
			Name: "GET /:tenantID/destinations?topics=user.created&topics=user.updated",
			Request: suite.AuthRequest(httpclient.Request{
				Method: httpclient.MethodGET,
				Path:   "/" + tenantID + "/destinations?topics=user.created&topics=user.updated",
			}),
			Expected: APITestExpectation{
				Validate: makeDestinationListValidator(2),
			},
		},
		{
			Name: "GET /:tenantID/destinations?type=webhook&topics=user.created&topics=user.updated",
			Request: suite.AuthRequest(httpclient.Request{
				Method: httpclient.MethodGET,
				Path:   "/" + tenantID + "/destinations?type=webhook&topics=user.created&topics=user.updated",
			}),
			Expected: APITestExpectation{
				Validate: makeDestinationListValidator(2),
			},
		},
		{
			Name: "GET /:tenantID/destinations?type=rabbitmq&topics=user.created&topics=user.updated",
			Request: suite.AuthRequest(httpclient.Request{
				Method: httpclient.MethodGET,
				Path:   "/" + tenantID + "/destinations?type=rabbitmq&topics=user.created&topics=user.updated",
			}),
			Expected: APITestExpectation{
				Validate: makeDestinationListValidator(0),
			},
		},
	}
	suite.RunAPITests(suite.T(), tests)
}

func (suite *basicSuite) TestDestinationEnableDisableAPI() {
	tenantID := idgen.String()
	sampleDestinationID := idgen.Destination()
	tests := []APITest{
		{
			Name: "PUT /:tenantID",
			Request: suite.AuthRequest(httpclient.Request{
				Method: httpclient.MethodPUT,
				Path:   "/" + tenantID,
			}),
			Expected: APITestExpectation{
				Match: &httpclient.Response{
					StatusCode: http.StatusCreated,
				},
			},
		},
		{
			Name: "POST /:tenantID/destinations",
			Request: suite.AuthRequest(httpclient.Request{
				Method: httpclient.MethodPOST,
				Path:   "/" + tenantID + "/destinations",
				Body: map[string]interface{}{
					"id":     sampleDestinationID,
					"type":   "webhook",
					"topics": "*",
					"config": map[string]interface{}{
						"url": "http://host.docker.internal:4444",
					},
				},
			}),
			Expected: APITestExpectation{
				Match: &httpclient.Response{
					StatusCode: http.StatusCreated,
				},
			},
		},
		{
			Name: "GET /:tenantID/destinations/:destinationID",
			Request: suite.AuthRequest(httpclient.Request{
				Method: httpclient.MethodGET,
				Path:   "/" + tenantID + "/destinations/" + sampleDestinationID,
			}),
			Expected: APITestExpectation{
				Validate: makeDestinationDisabledValidator(sampleDestinationID, false),
			},
		},
		{
			Name: "PUT /:tenantID/destinations/:destinationID/disable",
			Request: suite.AuthRequest(httpclient.Request{
				Method: httpclient.MethodPUT,
				Path:   "/" + tenantID + "/destinations/" + sampleDestinationID + "/disable",
			}),
			Expected: APITestExpectation{
				Validate: makeDestinationDisabledValidator(sampleDestinationID, true),
			},
		},
		{
			Name: "GET /:tenantID/destinations/:destinationID",
			Request: suite.AuthRequest(httpclient.Request{
				Method: httpclient.MethodGET,
				Path:   "/" + tenantID + "/destinations/" + sampleDestinationID,
			}),
			Expected: APITestExpectation{
				Validate: makeDestinationDisabledValidator(sampleDestinationID, true),
			},
		},
		{
			Name: "PUT /:tenantID/destinations/:destinationID/enable",
			Request: suite.AuthRequest(httpclient.Request{
				Method: httpclient.MethodPUT,
				Path:   "/" + tenantID + "/destinations/" + sampleDestinationID + "/enable",
			}),
			Expected: APITestExpectation{
				Validate: makeDestinationDisabledValidator(sampleDestinationID, false),
			},
		},
		{
			Name: "GET /:tenantID/destinations/:destinationID",
			Request: suite.AuthRequest(httpclient.Request{
				Method: httpclient.MethodGET,
				Path:   "/" + tenantID + "/destinations/" + sampleDestinationID,
			}),
			Expected: APITestExpectation{
				Validate: makeDestinationDisabledValidator(sampleDestinationID, false),
			},
		},
		{
			Name: "PUT /:tenantID/destinations/:destinationID/enable duplicate",
			Request: suite.AuthRequest(httpclient.Request{
				Method: httpclient.MethodPUT,
				Path:   "/" + tenantID + "/destinations/" + sampleDestinationID + "/enable",
			}),
			Expected: APITestExpectation{
				Validate: makeDestinationDisabledValidator(sampleDestinationID, false),
			},
		},
		{
			Name: "GET /:tenantID/destinations/:destinationID",
			Request: suite.AuthRequest(httpclient.Request{
				Method: httpclient.MethodGET,
				Path:   "/" + tenantID + "/destinations/" + sampleDestinationID,
			}),
			Expected: APITestExpectation{
				Validate: makeDestinationDisabledValidator(sampleDestinationID, false),
			},
		},
		{
			Name: "PUT /:tenantID/destinations/:destinationID/disable",
			Request: suite.AuthRequest(httpclient.Request{
				Method: httpclient.MethodPUT,
				Path:   "/" + tenantID + "/destinations/" + sampleDestinationID + "/disable",
			}),
			Expected: APITestExpectation{
				Validate: makeDestinationDisabledValidator(sampleDestinationID, true),
			},
		},
		{
			Name: "PUT /:tenantID/destinations/:destinationID/disable duplicate",
			Request: suite.AuthRequest(httpclient.Request{
				Method: httpclient.MethodPUT,
				Path:   "/" + tenantID + "/destinations/" + sampleDestinationID + "/disable",
			}),
			Expected: APITestExpectation{
				Validate: makeDestinationDisabledValidator(sampleDestinationID, true),
			},
		},
		{
			Name: "GET /:tenantID/destinations/:destinationID",
			Request: suite.AuthRequest(httpclient.Request{
				Method: httpclient.MethodGET,
				Path:   "/" + tenantID + "/destinations/" + sampleDestinationID,
			}),
			Expected: APITestExpectation{
				Validate: makeDestinationDisabledValidator(sampleDestinationID, true),
			},
		},
	}
	suite.RunAPITests(suite.T(), tests)
}

func (suite *basicSuite) TestTopicsAPI() {
	tests := []APITest{
		{
			Name: "GET /topics",
			Request: suite.AuthRequest(httpclient.Request{
				Method: httpclient.MethodGET,
				Path:   "/topics",
			}),
			Expected: APITestExpectation{
				Match: &httpclient.Response{
					StatusCode: http.StatusOK,
					Body:       suite.config.Topics,
				},
			},
		},
	}
	suite.RunAPITests(suite.T(), tests)
}

func (suite *basicSuite) TestDestinationTypesAPI() {
	providerFieldSchema := map[string]interface{}{
		"type":     "object",
		"required": []interface{}{"key", "type", "label", "description", "required"},
		"properties": map[string]interface{}{
			"key":         map[string]interface{}{"type": "string"},
			"type":        map[string]interface{}{"type": "string"},
			"label":       map[string]interface{}{"type": "string"},
			"description": map[string]interface{}{"type": "string"},
			"required":    map[string]interface{}{"type": "boolean"},
		},
	}

	providerSchema := map[string]interface{}{
		"type":     "object",
		"required": []interface{}{"type", "label", "description", "icon", "config_fields", "credential_fields"},
		"properties": map[string]interface{}{
			"type":         map[string]interface{}{"type": "string"},
			"label":        map[string]interface{}{"type": "string"},
			"description":  map[string]interface{}{"type": "string"},
			"icon":         map[string]interface{}{"type": "string"},
			"instructions": map[string]interface{}{"type": "string"},
			"config_fields": map[string]interface{}{
				"type":  "array",
				"items": providerFieldSchema,
			},
			"credential_fields": map[string]interface{}{
				"type":  "array",
				"items": providerFieldSchema,
			},
			"validation": map[string]interface{}{
				"type": "object",
			},
		},
	}

	tests := []APITest{
		{
			Name: "GET /destination-types",
			Request: suite.AuthRequest(httpclient.Request{
				Method: httpclient.MethodGET,
				Path:   "/destination-types",
			}),
			Expected: APITestExpectation{
				Validate: map[string]any{
					"type": "object",
					"properties": map[string]any{
						"statusCode": map[string]any{"const": 200},
						"body": map[string]interface{}{
							"type":        "array",
							"items":       providerSchema,
							"minItems":    8,
							"maxItems":    8,
							"uniqueItems": true,
						},
					},
				},
			},
		},
		{
			Name: "GET /destination-types/webhook",
			Request: suite.AuthRequest(httpclient.Request{
				Method: httpclient.MethodGET,
				Path:   "/destination-types/webhook",
			}),
			Expected: APITestExpectation{
				Validate: map[string]any{
					"type": "object",
					"properties": map[string]any{
						"statusCode": map[string]any{"const": 200},
						"body":       providerSchema,
					},
				},
			},
		},
		{
			Name: "GET /destination-types/invalid",
			Request: suite.AuthRequest(httpclient.Request{
				Method: httpclient.MethodGET,
				Path:   "/destination-types/invalid",
			}),
			Expected: APITestExpectation{
				Match: &httpclient.Response{
					StatusCode: http.StatusNotFound,
				},
			},
		},
	}
	suite.RunAPITests(suite.T(), tests)
}

func (suite *basicSuite) TestJWTAuthAPI() {
	// Step 1: Create tenant and get JWT token
	tenantID := idgen.String()
	destinationID := idgen.Destination()

	// Create tenant first using admin auth
	createTenantTests := []APITest{
		{
			Name: "PUT /:tenantID to create tenant",
			Request: suite.AuthRequest(httpclient.Request{
				Method: httpclient.MethodPUT,
				Path:   "/" + tenantID,
			}),
			Expected: APITestExpectation{
				Match: &httpclient.Response{
					StatusCode: http.StatusCreated,
				},
			},
		},
	}
	suite.RunAPITests(suite.T(), createTenantTests)

	// Step 2: Get JWT token - need to do this manually since we need to extract the token
	tokenResp, err := suite.client.Do(suite.AuthRequest(httpclient.Request{
		Method: httpclient.MethodGET,
		Path:   "/" + tenantID + "/token",
	}))
	suite.Require().NoError(err)
	suite.Require().Equal(http.StatusOK, tokenResp.StatusCode)

	bodyMap := tokenResp.Body.(map[string]interface{})
	token := bodyMap["token"].(string)
	suite.Require().NotEmpty(token)

	// Step 3: Test various endpoints with JWT auth
	jwtTests := []APITest{
		// Test tenant-specific routes with tenantID param
		{
			Name: "GET /:tenantID with JWT should work",
			Request: suite.AuthJWTRequest(httpclient.Request{
				Method: httpclient.MethodGET,
				Path:   "/" + tenantID,
			}, token),
			Expected: APITestExpectation{
				Match: &httpclient.Response{
					StatusCode: http.StatusOK,
				},
			},
		},
		{
			Name: "GET /:tenantID/destinations with JWT should work",
			Request: suite.AuthJWTRequest(httpclient.Request{
				Method: httpclient.MethodGET,
				Path:   "/" + tenantID + "/destinations",
			}, token),
			Expected: APITestExpectation{
				Validate: makeDestinationListValidator(0),
			},
		},
		{
			Name: "POST /:tenantID/destinations with JWT should work",
			Request: suite.AuthJWTRequest(httpclient.Request{
				Method: httpclient.MethodPOST,
				Path:   "/" + tenantID + "/destinations",
				Body: map[string]interface{}{
					"id":     destinationID,
					"type":   "webhook",
					"topics": "*",
					"config": map[string]interface{}{
						"url": "http://host.docker.internal:4444",
					},
				},
			}, token),
			Expected: APITestExpectation{
				Match: &httpclient.Response{
					StatusCode: http.StatusCreated,
				},
			},
		},

		// Test tenant-specific routes without tenantID param
		{
			Name: "GET /destinations with JWT should work",
			Request: suite.AuthJWTRequest(httpclient.Request{
				Method: httpclient.MethodGET,
				Path:   "/destinations",
			}, token),
			Expected: APITestExpectation{
				Validate: makeDestinationListValidator(1),
			},
		},
		{
			Name: "POST /destinations with JWT should work",
			Request: suite.AuthJWTRequest(httpclient.Request{
				Method: httpclient.MethodPOST,
				Path:   "/destinations",
				Body: map[string]interface{}{
					"type":   "webhook",
					"topics": "*",
					"config": map[string]interface{}{
						"url": "http://host.docker.internal:4444",
					},
				},
			}, token),
			Expected: APITestExpectation{
				Match: &httpclient.Response{
					StatusCode: http.StatusCreated,
				},
			},
		},

		// Test tenant-agnostic routes with tenantID param
		{
			Name: "GET /:tenantID/destination-types with JWT should work",
			Request: suite.AuthJWTRequest(httpclient.Request{
				Method: httpclient.MethodGET,
				Path:   "/" + tenantID + "/destination-types",
			}, token),
			Expected: APITestExpectation{
				Match: &httpclient.Response{
					StatusCode: http.StatusOK,
				},
			},
		},
		{
			Name: "GET /:tenantID/topics with JWT should work",
			Request: suite.AuthJWTRequest(httpclient.Request{
				Method: httpclient.MethodGET,
				Path:   "/" + tenantID + "/topics",
			}, token),
			Expected: APITestExpectation{
				Match: &httpclient.Response{
					StatusCode: http.StatusOK,
				},
			},
		},

		// Test tenant-agnostic routes without tenantID param
		{
			Name: "GET /destination-types with JWT should work",
			Request: suite.AuthJWTRequest(httpclient.Request{
				Method: httpclient.MethodGET,
				Path:   "/destination-types",
			}, token),
			Expected: APITestExpectation{
				Match: &httpclient.Response{
					StatusCode: http.StatusOK,
				},
			},
		},
		{
			Name: "GET /topics with JWT should work",
			Request: suite.AuthJWTRequest(httpclient.Request{
				Method: httpclient.MethodGET,
				Path:   "/topics",
			}, token),
			Expected: APITestExpectation{
				Match: &httpclient.Response{
					StatusCode: http.StatusOK,
				},
			},
		},

		// Test wrong tenantID
		{
			Name: "GET /wrong-tenant-id with JWT should fail",
			Request: suite.AuthJWTRequest(httpclient.Request{
				Method: httpclient.MethodGET,
				Path:   "/" + idgen.String(),
			}, token),
			Expected: APITestExpectation{
				Match: &httpclient.Response{
					StatusCode: http.StatusUnauthorized,
				},
			},
		},

		// Clean up - delete tenant
		{
			Name: "DELETE /:tenantID with JWT should work",
			Request: suite.AuthJWTRequest(httpclient.Request{
				Method: httpclient.MethodDELETE,
				Path:   "/" + tenantID,
			}, token),
			Expected: APITestExpectation{
				Match: &httpclient.Response{
					StatusCode: http.StatusOK,
				},
			},
		},
	}

	suite.RunAPITests(suite.T(), jwtTests)
}

func makeDestinationListValidator(length int) map[string]any {
	return map[string]any{
		"type": "object",
		"properties": map[string]any{
			"statusCode": map[string]any{
				"const": 200,
			},
			"body": map[string]any{
				"type":     "array",
				"minItems": length,
				"maxItems": length,
				"items": map[string]any{
					"type": "object",
					"properties": map[string]any{
						"id": map[string]any{
							"type": "string",
						},
						"type": map[string]any{
							"type": "string",
						},
						"config": map[string]any{
							"type": "object",
						},
						"credentials": map[string]any{
							"type": "object",
						},
					},
					"required": []any{"id", "type", "config", "credentials"},
				},
			},
		},
	}
}

func makeDestinationDisabledValidator(id string, disabled bool) map[string]any {
	var disabledValidator map[string]any
	if disabled {
		disabledValidator = map[string]any{
			"type":      "string",
			"minLength": 1,
		}
	} else {
		disabledValidator = map[string]any{
			"type": "null",
		}
	}
	return map[string]interface{}{
		"properties": map[string]interface{}{
			"statusCode": map[string]interface{}{
				"const": 200,
			},
			"body": map[string]interface{}{
				"properties": map[string]interface{}{
					"id": map[string]interface{}{
						"const": id,
					},
					"disabled_at": disabledValidator,
				},
			},
		},
	}
}<|MERGE_RESOLUTION|>--- conflicted
+++ resolved
@@ -272,14 +272,9 @@
 }
 
 func (suite *basicSuite) TestDestinationsAPI() {
-<<<<<<< HEAD
-	tenantID := uuid.New().String()
-	sampleDestinationID := uuid.New().String()
-	destinationWithMetadataID := uuid.New().String()
-=======
 	tenantID := idgen.String()
 	sampleDestinationID := idgen.Destination()
->>>>>>> 3ff19ab1
+	destinationWithMetadataID := idgen.Destination()
 	tests := []APITest{
 		{
 			Name: "PUT /:tenantID",
